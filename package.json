--- conflicted
+++ resolved
@@ -18,16 +18,10 @@
     "start": "electron .",
     "lint": "eslint src/",
     "build": "yarn run setversion && electron-builder",
-<<<<<<< HEAD
-    "indocker": "scripts/indocker.sh",
-    "docker:build": "yarn run indocker yarn run build",
-    "docker:install": "yarn run indocker yarn install",
-    "debrepo": "scripts/mkrepo.sh",
-=======
     "in-docker": "scripts/in-docker.sh",
     "docker:build": "yarn run in-docker yarn run build",
     "docker:install": "yarn run in-docker yarn install",
->>>>>>> 5bfd0ed3
+    "debrepo": "scripts/mkrepo.sh",
     "clean": "rimraf webapp.asar dist packages deploys"
   },
   "dependencies": {
